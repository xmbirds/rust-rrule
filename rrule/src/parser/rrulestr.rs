<<<<<<< HEAD
use crate::{
    core::{DateTime, RRuleSet},
    Frequency, NWeekday, RRuleError, RRuleProperties,
};
=======
use crate::{core::DateTime, Frequency, NWeekday, RRule, RRuleError, RRuleProperties, RRuleSet};
>>>>>>> 683e0d0f
use chrono::{Datelike, NaiveDate, NaiveDateTime, TimeZone, Timelike, Weekday};
use chrono_tz::{Tz, UTC};
use lazy_static::lazy_static;
use regex::Regex;
use std::str::FromStr;

// Some regex used for parsing the rrule string.
lazy_static! {
    static ref DATESTR_RE: Regex =
        Regex::new(r"(?m)^(\d{4})(\d{2})(\d{2})(T(\d{2})(\d{2})(\d{2})(Z?))?$").unwrap();
    static ref DTSTART_RE: Regex =
        Regex::new(r"(?m)DTSTART(?:;TZID=([^:=]+?))?(?::|=)([^;\s]+)").unwrap();
    static ref RRULE_RE: Regex = Regex::new(r"(?m)^(?:RRULE|EXRULE):").unwrap();
    static ref PARSE_RULE_LINE_RE: Regex = Regex::new(r"(?m)^([A-Z]+?)[:;]").unwrap();
    static ref RDATE_RE: Regex = Regex::new(r"(?m)RDATE(?:;TZID=([^:=]+))?").unwrap();
    static ref EXDATE_RE: Regex = Regex::new(r"(?m)EXDATE(?:;TZID=([^:=]+))?").unwrap();
    static ref DATETIME_RE: Regex = Regex::new(r"(?m)(VALUE=DATE(-TIME)?)|(TZID=)").unwrap();
    static ref NWEEKDAY_REGEX: Regex = Regex::new(r"(?m)^([+-]?\d{1,2})([A-Z]{2})$").unwrap();
}

/// Create [`RRuleSet`] from parsing the String.
pub(crate) fn build_rruleset(s: &str) -> Result<RRuleSet, RRuleError> {
    let s = preprocess_rrule_string(s);
    let ParsedInput {
        rrule_vals,
        rdate_vals,
        exrule_vals,
        exdate_vals,
        dt_start,
        ..
    } = parse_input(&s)?;

    let mut rset = RRuleSet {
        dt_start,
        ..Default::default()
    };

    for rrule_prop in rrule_vals.iter() {
        let rrule = rrule_prop.clone().build(dt_start)?;
        rset.rrule(rrule);
    }

    for rdate in rdate_vals {
        rset.rdate(rdate);
    }

    for exrule_prop in exrule_vals.iter() {
        let exrule = exrule_prop.clone().build(dt_start)?;
        rset.exrule(exrule);
    }

    for exdate in exdate_vals {
        rset.exdate(exdate);
    }

    Ok(rset)
}

/// Create an [`RRule`] from [`String`] if input is valid.
///
/// If RRule contains invalid parts and [`RRuleError`] will be returned.
/// This should never panic, but it might be in odd cases.
/// Please report if it does panic.
pub(crate) fn parse_rrule_string_to_properties(input: &str) -> Result<RRuleProperties, RRuleError> {
    let input = preprocess_rrule_string(input);

    let ParsedInput { mut rrule_vals, .. } = parse_input(&input)?;

    match rrule_vals.len() {
        0 => Err(RRuleError::new_parse_err("Invalid rrule string")),
        1 => {
            let rrule_properties = rrule_vals.remove(0);
            Ok(rrule_properties)
        }
        _ => Err(RRuleError::new_parse_err(
            "To many rrules, please use `RRuleSet` instead.",
        )),
    }
}

/// Fill in some additional field in order to make iter work correctly.
pub(crate) fn finalize_parsed_properties(
    mut properties: RRuleProperties,
    dt_start: &DateTime,
) -> Result<RRuleProperties, RRuleError> {
    use std::cmp::Ordering;
    // TEMP: move negative months to other list
    let mut by_month_day = vec![];
    let mut by_n_month_day = properties.by_n_month_day;
    for by_month_day_item in properties.by_month_day {
        match by_month_day_item.cmp(&0) {
            Ordering::Greater => by_month_day.push(by_month_day_item),
            Ordering::Less => by_n_month_day.push(by_month_day_item),
            Ordering::Equal => {}
        }
    }
    properties.by_month_day = by_month_day;
    properties.by_n_month_day = by_n_month_day;

    // Can only be set to true if feature flag is set.
    let by_easter_is_some = if cfg!(feature = "by-easter") {
        properties.by_easter.is_some()
    } else {
        false
    };

    // Add some freq specific additional properties
    if !(!properties.by_week_no.is_empty()
        || !properties.by_year_day.is_empty()
        || !properties.by_month_day.is_empty()
        || !properties.by_n_month_day.is_empty()
        || !properties.by_weekday.is_empty()
        || by_easter_is_some)
    {
        match properties.freq {
            Frequency::Yearly => {
                if properties.by_month.is_empty() {
                    properties.by_month = vec![dt_start.month() as u8];
                }
                properties.by_month_day = vec![dt_start.day() as i8];
            }
            Frequency::Monthly => {
                properties.by_month_day = vec![dt_start.day() as i8];
            }
            Frequency::Weekly => {
                properties.by_weekday = vec![NWeekday::Every(dt_start.weekday())];
            }
            _ => (),
        };
    }

    // by_hour
    if properties.by_hour.is_empty() && properties.freq < Frequency::Hourly {
        properties.by_hour = vec![dt_start.hour() as u8];
    }

    // by_minute
    if properties.by_minute.is_empty() && properties.freq < Frequency::Minutely {
        properties.by_minute = vec![dt_start.minute() as u8];
    }

    // by_second
    if properties.by_second.is_empty() && properties.freq < Frequency::Secondly {
        properties.by_second = vec![dt_start.second() as u8];
    }
    Ok(properties)
}

fn parse_datestring_bit<T: FromStr>(
    bits: &regex::Captures,
    i: usize,
    dt: &str,
) -> Result<T, RRuleError> {
    match bits.get(i) {
        Some(bit) => match bit.as_str().parse::<T>() {
            Err(_) => Err(RRuleError::new_parse_err(format!(
                "Invalid datetime: `{}`",
                dt
            ))),
            Ok(val) => Ok(val),
        },
        _ => Err(RRuleError::new_parse_err(format!(
            "Invalid datetime: `{}`",
            dt
        ))),
    }
}

fn parse_timezone(tz: &str) -> Result<Tz, RRuleError> {
    Tz::from_str(tz)
        .map_err(|_err| RRuleError::new_parse_err(format!("Invalid timezone: `{}`", tz)))
}

fn create_date(dt: &str, year: i32, month: u32, day: u32) -> Result<NaiveDate, RRuleError> {
    match NaiveDate::from_ymd_opt(year, month, day) {
        Some(date) => Ok(date),
        None => Err(RRuleError::new_parse_err(format!(
            "Invalid date in: `{}`",
            dt
        ))),
    }
}

fn create_datetime(
    dt: &str,
    date: &NaiveDate,
    hour: u32,
    min: u32,
    sec: u32,
) -> Result<NaiveDateTime, RRuleError> {
    match date.and_hms_opt(hour, min, sec) {
        Some(datetime) => Ok(datetime),
        None => Err(RRuleError::new_parse_err(format!(
            "Invalid time in: `{}`",
            dt
        ))),
    }
}

fn datestring_to_date(dt: &str, tz: &Option<Tz>) -> Result<DateTime, RRuleError> {
    let bits = DATESTR_RE.captures(dt);
    if bits.is_none() {
        return Err(RRuleError::new_parse_err(format!(
            "Invalid datetime: `{}`",
            dt
        )));
    }
    let bits = bits.expect("This is checked in the lines above.");
    if bits.len() < 3 {
        return Err(RRuleError::new_parse_err(format!(
            "Invalid datetime: `{}`",
            dt
        )));
    }

    // Combine parts to create data time.
    let date = create_date(
        dt,
        parse_datestring_bit(&bits, 1, dt)?,
        parse_datestring_bit(&bits, 2, dt)?,
        parse_datestring_bit(&bits, 3, dt)?,
    )?;
    // Spec defines this is a date-time OR date
    // So the time can will be set to 0:0:0 if only a date is given.
    // https://icalendar.org/iCalendar-RFC-5545/3-8-2-4-date-time-start.html
    let datetime = create_datetime(
        dt,
        &date,
        parse_datestring_bit(&bits, 5, dt).unwrap_or_default(),
        parse_datestring_bit(&bits, 6, dt).unwrap_or_default(),
        parse_datestring_bit(&bits, 7, dt).unwrap_or_default(),
    )?;
    // Apply timezone appended to the datetime before converting to UTC.
    // For more info https://icalendar.org/iCalendar-RFC-5545/3-3-5-date-time.html
    let zulu_timezone_set = match bits.get(8) {
        Some(part) => part.as_str() == "Z",
        None => false,
    };
    let datetime: chrono::DateTime<chrono::Utc> = if zulu_timezone_set {
        // If a `Z` is present, UTC should be used.
        chrono::DateTime::<_>::from_utc(datetime, chrono::Utc)
    } else {
        // If no `Z` is present, local time should be used.
        use chrono::offset::LocalResult;
        // Get datetime in local time or machine local time.
        // So this also takes into account daylight or standard time (summer/winter).
        match tz {
            Some(tz) => {
                // Use the timezone specified in the `tz`
                match tz.from_local_datetime(&datetime) {
                    LocalResult::None => Err(RRuleError::new_parse_err(format!(
                        "Invalid datetime in local timezone: `{}`",
                        dt
                    ))),
                    LocalResult::Single(date) => Ok(date),
                    LocalResult::Ambiguous(date1, date2) => {
                        Err(RRuleError::new_parse_err(format!(
                            "Invalid datetime in local timezone: `{}` \
                        this datetime is ambiguous it can be: `{}` or `{}`",
                            dt, date1, date2
                        )))
                    }
                }?
                .with_timezone(&chrono::Utc)
            }
            None => {
                // Use current system timezone
                // TODO Add option to always use UTC when this is executed on a server.
                let local = chrono::Local;
                match local.from_local_datetime(&datetime) {
                    LocalResult::None => Err(RRuleError::new_parse_err(format!(
                        "Invalid datetime in local timezone: `{}`",
                        dt
                    ))),
                    LocalResult::Single(date) => Ok(date),
                    LocalResult::Ambiguous(date1, date2) => {
                        Err(RRuleError::new_parse_err(format!(
                            "Invalid datetime in local timezone: `{}` \
                        this datetime is ambiguous it can be: `{}` or `{}`",
                            dt, date1, date2
                        )))
                    }
                }?
                .with_timezone(&chrono::Utc)
            }
        }
    };
    let datetime_with_timezone = if let Some(tz) = tz {
        // Apply timezone from `TZID=` part (if any)
        datetime.with_timezone(tz)
    } else {
        // If no timezone is give, set datetime as UTC
        datetime.with_timezone(&UTC)
    };

    Ok(datetime_with_timezone)
}

pub(crate) fn parse_dtstart(s: &str) -> Result<DateTime, RRuleError> {
    let caps = DTSTART_RE.captures(s);

    match caps {
        Some(caps) => {
            let tz: Option<Tz> = match caps.get(1) {
                Some(tz) => Some(parse_timezone(tz.as_str())?),
                None => None,
            };

            let dt_start_str = match caps.get(2) {
                Some(dt) => dt.as_str(),
                None => {
                    return Err(RRuleError::new_parse_err(format!(
                        "Invalid datetime: `{}`",
                        s
                    )))
                }
            };

            datestring_to_date(dt_start_str, &tz)
        }
        None => Err(RRuleError::new_parse_err(format!(
            "Invalid datetime: {}",
            s
        ))),
    }
}

fn from_str_to_freq(s: &str) -> Option<Frequency> {
    match s.to_uppercase().as_str() {
        "YEARLY" => Some(Frequency::Yearly),
        "MONTHLY" => Some(Frequency::Monthly),
        "WEEKLY" => Some(Frequency::Weekly),
        "DAILY" => Some(Frequency::Daily),
        "HOURLY" => Some(Frequency::Hourly),
        "MINUTELY" => Some(Frequency::Minutely),
        "SECONDLY" => Some(Frequency::Secondly),
        _ => None,
    }
}

fn weekday_from_str(val: &str) -> Result<Weekday, String> {
    match val {
        "MO" => Ok(Weekday::Mon),
        "TU" => Ok(Weekday::Tue),
        "WE" => Ok(Weekday::Wed),
        "TH" => Ok(Weekday::Thu),
        "FR" => Ok(Weekday::Fri),
        "SA" => Ok(Weekday::Sat),
        "SU" => Ok(Weekday::Sun),
        _ => Err(format!("Invalid weekday: {}", val)),
    }
}

fn stringval_to_int<T: FromStr>(val: &str, err_msg: String) -> Result<T, RRuleError> {
    if let Ok(val) = val.parse() {
        Ok(val)
    } else {
        Err(RRuleError::new_parse_err(err_msg))
    }
}

fn stringval_to_intvec<T: FromStr + Ord + PartialEq + Copy, F: Fn(T) -> bool>(
    val: &str,
    accept: F,
    err_msg: String,
) -> Result<Vec<T>, RRuleError> {
    let mut parsed_vals = vec![];
    for val in val.split(',') {
        let val = stringval_to_int(val, err_msg.clone())?;
        if accept(val) {
            parsed_vals.push(val);
        } else {
            return Err(RRuleError::new_parse_err(err_msg));
        }
    }

    parsed_vals.sort();
    parsed_vals.dedup();

    Ok(parsed_vals)
}

fn parse_rrule(line: &str) -> Result<RRuleProperties, RRuleError> {
    // Store all parts independently, so we can see if things are double set or missing.
    let mut freq = None;
    let mut interval = None;
    let mut count = None;
    let mut until = None;
    // let mut tz = None;
    // let mut dt_start = None;
    let mut week_start = None;
    let mut by_set_pos = None;
    let mut by_month = None;
    let mut by_month_day = None;
    let mut by_year_day = None;
    let mut by_week_no = None;
    let mut by_weekday = None;
    let mut by_hour = None;
    let mut by_minute = None;
    let mut by_second = None;
    #[allow(unused_mut)]
    let mut by_easter = None;

    let attrs = RRULE_RE.replace(line, "");
    let attrs = attrs.split(';');

    for attr in attrs {
        let l: Vec<&str> = attr.split('=').collect();

        let key = l[0];
        let mut value = "";
        if l.len() > 1 {
            value = l[1];
        }

        match key.to_uppercase().as_str() {
            "FREQ" => match from_str_to_freq(value) {
                Some(new_freq) => {
                    if freq.is_none() {
                        freq = Some(new_freq)
                    } else {
                        return Err(RRuleError::new_parse_err(format!(
                            "`FREQ` was found twice in `{}`",
                            line
                        )));
                    }
                }
                None => {
                    return Err(RRuleError::new_parse_err(format!(
                        "Invalid frequency: `{}`",
                        value
                    )))
                }
            },
            "INTERVAL" => {
                let new_interval = stringval_to_int(value, "Invalid interval".to_owned())?;
                if interval.is_none() {
                    interval = Some(new_interval)
                } else {
                    return Err(RRuleError::new_parse_err(format!(
                        "`INTERVAL` was found twice in `{}`",
                        line
                    )));
                }
            }
            "COUNT" => {
                let new_count = stringval_to_int(value, "Invalid count".to_owned())?;
                if count.is_none() {
                    count = Some(new_count)
                } else {
                    return Err(RRuleError::new_parse_err(format!(
                        "`COUNT` was found twice in `{}`",
                        line
                    )));
                }
            }
            "UNTIL" => {
                // Until is always in UTC
                // TODO: Comment above is not true because of:
                // > [...]
                // > Furthermore, if the "DTSTART" property is specified as a date with local time,
                // > then the UNTIL rule part MUST also be specified as a date with local time.
                //
                // Thus This can be in local time
                if until.is_none() {
                    until = Some(datestring_to_date(value, &Some(UTC))?)
                } else {
                    return Err(RRuleError::new_parse_err(format!(
                        "`WKST` was found twice in `{}`",
                        line
                    )));
                }
            }
            "DTSTART" | "TZID" => {
                // for backward compatibility
                // let dtstart_opts = parse_dtstart(line)?;
                // tz = Some(dtstart_opts.timezone());
                // dt_start = Some(dtstart_opts);
            }
            "WKST" => match weekday_from_str(value) {
                Ok(new_weekday) => {
                    if week_start.is_none() {
                        week_start = Some(new_weekday)
                    } else {
                        return Err(RRuleError::new_parse_err(format!(
                            "`WKST` was found twice in `{}`",
                            line
                        )));
                    }
                }
                Err(e) => {
                    return Err(RRuleError::new_parse_err(e));
                }
            },
            "BYSETPOS" => {
                let new_by_set_pos =
                    stringval_to_intvec(value, |_pos| true, "Invalid by_set_pos value".to_owned())?;
                if by_set_pos.is_none() {
                    by_set_pos = Some(new_by_set_pos)
                } else {
                    return Err(RRuleError::new_parse_err(format!(
                        "`BYSETPOS` was found twice in `{}`",
                        line
                    )));
                }
            }
            "BYMONTH" => {
                let new_by_month = stringval_to_intvec(
                    value,
                    |month| (1..=11).contains(&month),
                    "Invalid by_month value".to_owned(),
                )?;
                if by_month.is_none() {
                    by_month = Some(new_by_month)
                } else {
                    return Err(RRuleError::new_parse_err(format!(
                        "`BYMONTH` was found twice in `{}`",
                        line
                    )));
                }
            }
            "BYMONTHDAY" => {
                let new_by_month_day = stringval_to_intvec(
                    value,
                    |monthday| (-31..=31).contains(&monthday),
                    "Invalid by_month_day value".to_owned(),
                )?;
                if by_month_day.is_none() {
                    by_month_day = Some(new_by_month_day)
                } else {
                    return Err(RRuleError::new_parse_err(format!(
                        "`BYMONTHDAY` was found twice in `{}`",
                        line
                    )));
                }
            }
            "BYYEARDAY" => {
                let new_by_year_day = stringval_to_intvec(
                    value,
                    |yearday| (-366..=366).contains(&yearday),
                    "Invalid by_year_day value".to_owned(),
                )?;
                if by_year_day.is_none() {
                    by_year_day = Some(new_by_year_day)
                } else {
                    return Err(RRuleError::new_parse_err(format!(
                        "`BYYEARDAY` was found twice in `{}`",
                        line
                    )));
                }
            }
            "BYWEEKNO" => {
                let new_by_week_no = stringval_to_intvec(
                    value,
                    |weekno| (-53..=53).contains(&weekno),
                    "Invalid by_week_no value".to_owned(),
                )?;
                if by_week_no.is_none() {
                    by_week_no = Some(new_by_week_no)
                } else {
                    return Err(RRuleError::new_parse_err(format!(
                        "`BYWEEKNO` was found twice in `{}`",
                        line
                    )));
                }
            }
            "BYHOUR" => {
                let new_by_hour = stringval_to_intvec(
                    value,
                    |hour| hour < 24,
                    "Invalid by_hour value".to_owned(),
                )?;
                if by_hour.is_none() {
                    by_hour = Some(new_by_hour)
                } else {
                    return Err(RRuleError::new_parse_err(format!(
                        "`BYHOUR` was found twice in `{}`",
                        line
                    )));
                }
            }
            "BYMINUTE" => {
                let new_by_minute = stringval_to_intvec(
                    value,
                    |minute| minute < 60,
                    "Invalid by_minute value".to_owned(),
                )?;
                if by_minute.is_none() {
                    by_minute = Some(new_by_minute)
                } else {
                    return Err(RRuleError::new_parse_err(format!(
                        "`BYMINUTE` was found twice in `{}`",
                        line
                    )));
                }
            }
            "BYSECOND" => {
                let new_by_second = stringval_to_intvec(
                    value,
                    |sec| sec < 60,
                    "Invalid by_second value".to_owned(),
                )?;
                if by_second.is_none() {
                    by_second = Some(new_by_second)
                } else {
                    return Err(RRuleError::new_parse_err(format!(
                        "`BYSECOND` was found twice in `{}`",
                        line
                    )));
                }
            }
            "BYWEEKDAY" | "BYDAY" => {
                let new_by_weekday = parse_weekday(value)?;

                if by_weekday.is_none() {
                    by_weekday = Some(new_by_weekday)
                } else {
                    return Err(RRuleError::new_parse_err(format!(
                        "`BYWEEKDAY`/`BYDAY` was found twice in `{}`",
                        line
                    )));
                }
            }
            #[cfg(feature = "by-easter")]
            "BYEASTER" => {
                let new_by_easter =
                    stringval_to_int(value, format!("Invalid by_easter val: {}", value))?;
                if by_easter.is_none() {
                    by_easter = Some(new_by_easter)
                } else {
                    return Err(RRuleError::new_parse_err(format!(
                        "`BYEASTER` was found twice in `{}`",
                        line
                    )));
                }
            }
            _ => {
                return Err(RRuleError::new_parse_err(format!(
                    "Invalid property: {}",
                    key
                )))
            }
        };
    }

    // Check if mandatory fields are set
    Ok(RRuleProperties {
        freq: freq.ok_or_else(|| {
            RRuleError::new_parse_err(format!("Property `FREQ` was missing in `{}`", line))
        })?,
        // `1` is default value according to spec.
        interval: interval.unwrap_or(1),
        count,
        until,
        week_start: week_start.unwrap_or(Weekday::Mon),
        by_set_pos: by_set_pos.unwrap_or_default(),
        by_month: by_month.unwrap_or_default(),
        by_month_day: by_month_day.unwrap_or_default(),
        by_n_month_day: vec![],
        by_year_day: by_year_day.unwrap_or_default(),
        by_week_no: by_week_no.unwrap_or_default(),
        by_weekday: by_weekday.unwrap_or_default(),
        by_hour: by_hour.unwrap_or_default(),
        by_minute: by_minute.unwrap_or_default(),
        by_second: by_second.unwrap_or_default(),
        by_easter,
    })
}

fn str_to_weekday(d: &str) -> Result<Weekday, RRuleError> {
    match d.to_uppercase().as_str() {
        "MO" => Ok(Weekday::Mon),
        "TU" => Ok(Weekday::Tue),
        "WE" => Ok(Weekday::Wed),
        "TH" => Ok(Weekday::Thu),
        "FR" => Ok(Weekday::Fri),
        "SA" => Ok(Weekday::Sat),
        "SU" => Ok(Weekday::Sun),
        _ => Err(RRuleError::new_parse_err(format!("Invalid weekday: {}", d))),
    }
}

/// Parse the "BYWEEKDAY" and "BYDAY" values
/// Example: `SU,MO,TU,WE,TH,FR` or `4MO` or `-1WE`
/// > For example, within a MONTHLY rule, +1MO (or simply 1MO) represents the first Monday
/// > within the month, whereas -1MO represents the last Monday of the month.
fn parse_weekday(val: &str) -> Result<Vec<NWeekday>, RRuleError> {
    let mut wdays = vec![];
    // Separate all days
    for day in val.split(',') {
        // Each day is 2 characters long
        if day.len() == 2 {
            // MO, TU, ...
            let wday = str_to_weekday(day)?;
            wdays.push(NWeekday::new(None, wday));
        } else {
            // When a day has values in front or behind it
            // Parse `4MO` and `-1WE`
            match NWEEKDAY_REGEX.captures(day) {
                Some(parts) => {
                    // Will only panic when regex is incorrect
                    let number = parts.get(1).unwrap().as_str().parse().unwrap();
                    let wdaypart = parts.get(2).unwrap();
                    let wday = str_to_weekday(wdaypart.as_str())?;
                    wdays.push(NWeekday::new(Some(number), wday));
                }
                None => {
                    return Err(RRuleError::new_parse_err(format!(
                        "Invalid weekday selection: {}",
                        day
                    )));
                }
            }
        }
    }
    Ok(wdays)
}

fn parse_rule_line(rfc_string: &str) -> Result<Option<RRuleProperties>, RRuleError> {
    let rfc_string = rfc_string.trim();
    // If this part is empty return
    if rfc_string.is_empty() {
        return Ok(None);
    }

    let rfc_string_upper = rfc_string.to_uppercase();
    // Get header, `RRULE:` or `EXRULE;` part.
    let header = PARSE_RULE_LINE_RE.captures(&rfc_string_upper);

    if let Some(header) = header {
        let key = match header.get(1) {
            Some(k) => k.as_str(),
            None => {
                return Err(RRuleError::new_parse_err(format!(
                    "Invalid rule line prefix: {}",
                    rfc_string
                )))
            }
        };

        match key {
            "EXRULE" | "RRULE" => Ok(Some(parse_rrule(rfc_string)?)),
            _ => Err(RRuleError::new_parse_err(format!(
                "Unsupported RFC prop {} in {}",
                key, &rfc_string
            ))),
        }
    } else {
        // If no header is set, we can parse it as `RRULE`
        Ok(Some(parse_rrule(rfc_string)?))
    }
}

#[derive(Debug)]
struct ParsedLine {
    name: String,
    params: Vec<String>,
    value: String,
}

fn break_down_line(line: &str) -> ParsedLine {
    let parsed_line_name = extract_name(String::from(line));
    let params: Vec<&str> = parsed_line_name.name.split(';').collect();

    ParsedLine {
        name: params[0].to_uppercase(),
        params: params[1..].iter().map(|s| String::from(*s)).collect(),
        value: parsed_line_name.value,
    }
}

struct LineName {
    name: String,
    value: String,
}

fn extract_name(line: String) -> LineName {
    if !line.contains(':') {
        return LineName {
            name: String::from("RRULE"),
            value: line,
        };
    }

    let parts: Vec<&str> = line.split(':').collect();
    let name = parts[0];
    let value = parts[1..].join("");

    LineName {
        name: String::from(name),
        value,
    }
}

fn parse_rule(rfc_string: &str) -> Result<RRuleProperties, RRuleError> {
    let mut option = None;
    for line in rfc_string.split('\n') {
        let parsed_line = parse_rule_line(line)?;
        if let Some(parsed_line) = parsed_line {
            if option.is_none() {
                option = Some(parsed_line);
            } else {
                return Err(RRuleError::new_parse_err(format!(
                    "Found to many RRule lines in `{}`.",
                    rfc_string
                )));
            }
        }
    }

    if let Some(option) = option {
        Ok(option)
    } else {
        Err(RRuleError::new_parse_err(format!(
            "String is not a valid RRule: `{}`.",
            rfc_string
        )))
    }
}

#[derive(Debug)]
struct ParsedInput {
    rrule_vals: Vec<RRuleProperties>,
    rdate_vals: Vec<DateTime>,
    exrule_vals: Vec<RRuleProperties>,
    exdate_vals: Vec<DateTime>,
    dt_start: DateTime,
<<<<<<< HEAD
=======
    // TODO: Why is this field never used?
    #[allow(dead_code)]
    tz: Tz,
>>>>>>> 683e0d0f
}

fn parse_input(s: &str) -> Result<ParsedInput, RRuleError> {
    let mut rrule_vals = vec![];
    let mut rdate_vals = vec![];
    let mut exrule_vals = vec![];
    let mut exdate_vals = vec![];
    let dt_start = parse_dtstart(s)?;

    let lines: Vec<&str> = s.split('\n').collect();
    for line in &lines {
        let parsed_line = break_down_line(line);
        match parsed_line.name.to_uppercase().as_str() {
            "RRULE" => {
                if !parsed_line.params.is_empty() {
                    return Err(RRuleError::new_parse_err(
                        "Unsupported RRULE value".to_owned(),
                    ));
                }
                if parsed_line.value.is_empty() {
                    continue;
                }

                rrule_vals.push(finalize_parsed_properties(parse_rule(line)?, &dt_start)?);
            }
            "EXRULE" => {
                if !parsed_line.params.is_empty() {
                    return Err(RRuleError::new_parse_err(
                        "Unsupported EXRULE value".to_owned(),
                    ));
                }
                if parsed_line.value.is_empty() {
                    continue;
                }
                // TODO: why is it parsed_line.value here and line for RRULE ?? Do some testing
                exrule_vals.push(finalize_parsed_properties(
                    parse_rule(&parsed_line.value)?,
                    &dt_start,
                )?);
            }
            "RDATE" => {
                let matches = match RDATE_RE.captures(line) {
                    Some(m) => m,
                    None => {
                        return Err(RRuleError::new_parse_err(
                            "Invalid RDATE specified".to_owned(),
                        ))
                    }
                };
                let tz: Option<Tz> = match matches.get(1) {
                    Some(tz_str) => Some(parse_timezone(tz_str.as_str())?),
                    None => None,
                };

                rdate_vals.append(&mut parse_rdate(
                    &parsed_line.value,
                    parsed_line.params,
                    &tz,
                )?);
            }
            "EXDATE" => {
                let matches = match EXDATE_RE.captures(line) {
                    Some(m) => m,
                    None => {
                        return Err(RRuleError::new_parse_err(
                            "Invalid EXDATE specified".to_owned(),
                        ))
                    }
                };
                let tz: Option<Tz> = match matches.get(1) {
                    Some(tz_str) => Some(parse_timezone(tz_str.as_str())?),
                    None => None,
                };
                exdate_vals.append(&mut parse_rdate(
                    &parsed_line.value,
                    parsed_line.params,
                    &tz,
                )?);
            }
            "DTSTART" => (),
            _ => {
                return Err(RRuleError::new_parse_err(format!(
                    "Unsupported property: {}",
                    parsed_line.name
                )))
            }
        }
    }

    Ok(ParsedInput {
        dt_start,
        rrule_vals,
        rdate_vals,
        exrule_vals,
        exdate_vals,
    })
}

fn validate_date_param(params: Vec<&str>) -> Result<(), RRuleError> {
    for param in &params {
        match DATETIME_RE.captures(param) {
            Some(caps) if caps.len() > 0 => (),
            _ => {
                return Err(RRuleError::new_parse_err(format!(
                    "Unsupported RDATE/EXDATE parm: {}",
                    param
                )))
            }
        }
    }
    Ok(())
}

fn parse_rdate(
    rdateval: &str,
    params: Vec<String>,
    tz: &Option<Tz>,
) -> Result<Vec<DateTime>, RRuleError> {
    let params: Vec<&str> = params.iter().map(|p| p.as_str()).collect();
    validate_date_param(params)?;

    let mut rdatevals = vec![];
    for datestr in rdateval.split(',') {
        rdatevals.push(datestring_to_date(datestr, tz)?);
    }

    Ok(rdatevals)
}

fn preprocess_rrule_string(s: &str) -> String {
    s.replace("DTSTART;VALUE=DATETIME", "DTSTART")
        .replace("DTSTART;VALUE=DATE", "DTSTART")
}

#[cfg(test)]
mod test {
    use super::*;
<<<<<<< HEAD
    use crate::RRule;
=======
    use crate::DateFilter;
>>>>>>> 683e0d0f

    /// Print and compare 2 lists of dates and panic it they are not the same.
    fn check_occurrences(occurrences: Vec<DateTime>, expected: Vec<&str>) {
        let formater = |dt: &DateTime| -> String { format!("    \"{}\",\n", dt.to_rfc3339()) };
        println!(
            "Given: [\n{}]\nExpected: {:#?}",
            occurrences
                .iter()
                .map(formater)
                .collect::<Vec<_>>()
                .join(""),
            expected
        );
        assert_eq!(occurrences.len(), expected.len(), "List sizes don't match");
        for (given, expected) in occurrences.iter().zip(expected.iter()) {
            let exp_datetime = chrono::DateTime::parse_from_rfc3339(expected).unwrap();
            // Compare items and check if in the same offset/timezone
            assert_eq!(
                given.to_rfc3339(),
                exp_datetime.to_rfc3339(),
                "Dates not in same timezone"
            );
        }
    }

    #[test]
    fn it_works_1() {
        let res = build_rruleset("DTSTART:19970902T090000Z\nRRULE:FREQ=YEARLY;COUNT=3\n");
        assert!(res.is_ok());
    }

    #[test]
    fn it_works_2() {
        let s = "DTSTART:20120201T093000Z\nRRULE:FREQ=WEEKLY;INTERVAL=5;UNTIL=20130130T230000Z;BYDAY=MO,FR";
        let res = parse_rrule_string_to_properties(s);
        assert!(res.is_ok());
        let res = crate::parser::parse_dtstart(s);
        assert!(res.is_ok());
    }

    #[test]
    fn it_works_3() {
        let res = build_rruleset("RRULE:UNTIL=19990404T110000Z;DTSTART;TZID=America/Denver:19990104T110000Z;FREQ=WEEKLY;BYDAY=TU,WE");
        assert!(res.is_ok());
    }

    #[test]
    fn it_works_4() {
        let res = build_rruleset("DTSTART:20120201T120000Z\nRRULE:FREQ=DAILY;COUNT=5\nEXDATE;TZID=Europe/Berlin:20120202T130000Z,20120203T130000Z");
        assert!(res.is_ok());
    }

    #[test]
    fn rrule() {
        let res = build_rruleset("DTSTART:20120201T120000Z\nRRULE:FREQ=DAILY;COUNT=5");
        assert!(res.is_ok());
        let res = res.unwrap();
        assert_eq!(res.rrule.len(), 1);
        assert_eq!(res.rrule[0].get_properties().interval, 1);
        assert_eq!(res.rrule[0].get_properties().count.unwrap(), 5);
        assert_eq!(res.rrule[0].get_properties().freq, Frequency::Daily);
    }

    #[test]
    fn exrule() {
        let res = build_rruleset(
            "DTSTART:20120201T120000Z\nRRULE:FREQ=DAILY;COUNT=5\nEXRULE:FREQ=WEEKLY;INTERVAL=2",
        );
        assert!(res.is_ok());
        let res = res.unwrap();
        assert_eq!(res.exrule.len(), 1);
        assert_eq!(res.exrule[0].get_properties().interval, 2);
        assert_eq!(res.exrule[0].get_properties().freq, Frequency::Weekly);
    }

    ////////////////////////////////////////////////////
    // Invalid stuff
    ////////////////////////////////////////////////////
    #[test]
    fn garbage_strings_rrule() {
        let test_cases = vec![
            "",
            "!",
            "1",
            "fioashfoias!?",
            "        ",
            "helloworld",
            "foo bar",
            "hello\nworld",
            "RRUle:test",
        ];
        for test_case in &test_cases {
            let res = parse_rrule_string_to_properties(test_case);
            assert!(res.is_err());
            let res = crate::parser::parse_dtstart(test_case);
            assert!(res.is_err());
        }
    }

    #[test]
    fn garbage_strings_rrule_set() {
        let test_cases = vec!["helloworld", "foo bar", "hello\nworld", "RRUle:test"];
        for test_case in &test_cases {
            let res = build_rruleset(test_case);
            assert!(res.is_err());
        }
    }

    #[test]
    fn invalid_dtstart() {
        let res = build_rruleset("DTSTART:20120201120000Z\nRRULE:FREQ=DAILY;COUNT=5");
        assert!(res.is_err());
        assert_eq!(
            res.err().unwrap(),
            RRuleError::new_parse_err("Invalid datetime: `20120201120000Z`")
        );
    }

    #[test]
    fn invalid_freq() {
        let res = build_rruleset("DTSTART:20120201T120000Z\nRRULE:FREQ=DAIL;COUNT=5");
        assert!(res.is_err());
        assert_eq!(
            res.err().unwrap(),
            RRuleError::new_parse_err("Invalid frequency: `DAIL`")
        );
    }

    #[test]
    fn invalid_byhour() {
        let res = build_rruleset("DTSTART:20120201T120000Z\nRRULE:FREQ=DAILY;COUNT=5;BYHOUR=24");
        assert!(res.is_err());
        assert_eq!(
            res.err().unwrap(),
            RRuleError::new_parse_err("Invalid by_hour value")
        );

        let res =
            build_rruleset("DTSTART:20120201T120000Z\nRRULE:FREQ=DAILY;COUNT=5;BYHOUR=5,6,25");
        assert!(res.is_err());
        assert_eq!(
            res.err().unwrap(),
            RRuleError::new_parse_err("Invalid by_hour value")
        );
    }

    #[test]
    fn invalid_byminute() {
        let res = build_rruleset("DTSTART:20120201T120000Z\nRRULE:FREQ=DAILY;COUNT=5;BYMINUTE=60");
        assert!(res.is_err());
        assert_eq!(
            res.err().unwrap(),
            RRuleError::new_parse_err("Invalid by_minute value")
        );

        let res =
            build_rruleset("DTSTART:20120201T120000Z\nRRULE:FREQ=DAILY;COUNT=5;BYMINUTE=4,5,64");
        assert!(res.is_err());
        assert_eq!(
            res.err().unwrap(),
            RRuleError::new_parse_err("Invalid by_minute value")
        );
    }

    #[test]
    fn parses_dtstart_when_just_date() {
        let res = build_rruleset("DTSTART;VALUE=DATE:20200812\nRRULE:FREQ=WEEKLY;UNTIL=20210511T220000Z;INTERVAL=1;BYDAY=WE;WKST=MO");
        assert!(res.is_ok());
    }

    #[test]
    fn parses_byday_as_nweekday_when_n_is_first() {
        let res = parse_rrule_string_to_properties("DTSTART;VALUE=DATE:20200701\nRRULE:FREQ=MONTHLY;UNTIL=20210303T090000Z;INTERVAL=1;BYDAY=1WE").unwrap();
        assert_eq!(res.by_weekday, vec![NWeekday::new(Some(1), Weekday::Wed)]);
    }

    #[test]
    fn parses_byday_with_n() {
        let cases = vec![
            "DTSTART:20200901T174500\nRRULE:FREQ=MONTHLY;UNTIL=20210504T154500Z;INTERVAL=1;BYDAY=1TU",
            "DTSTART;VALUE=DATE:20200902\nRRULE:FREQ=MONTHLY;UNTIL=20210504T220000Z;INTERVAL=1;BYDAY=1WE",
            "DTSTART:20200902T100000\nRRULE:FREQ=MONTHLY;UNTIL=20210505T080000Z;INTERVAL=1;BYDAY=1WE",
            "DTSTART;VALUE=DATE:20200812\nRRULE:FREQ=MONTHLY;UNTIL=20210524T090000Z;INTERVAL=1;BYDAY=4MO"
        ];
        for case in &cases {
            let res = build_rruleset(case);
            assert!(res.is_ok());
        }
        let cases = vec![
            "RRULE:FREQ=MONTHLY;UNTIL=20210504T154500Z;INTERVAL=1;BYDAY=1TU",
            "RRULE:FREQ=MONTHLY;UNTIL=20210504T220000Z;INTERVAL=1;BYDAY=1WE",
            "RRULE:FREQ=MONTHLY;UNTIL=20210505T080000Z;INTERVAL=1;BYDAY=-1WE",
            "RRULE:FREQ=MONTHLY;UNTIL=20210505T080000Z;INTERVAL=1;BYDAY=12SU",
            "RRULE:FREQ=MONTHLY;UNTIL=20210524T090000Z;INTERVAL=1;BYDAY=+4MO",
        ];
        let opts = vec![
            vec![NWeekday::new(Some(1), Weekday::Tue)],
            vec![NWeekday::new(Some(1), Weekday::Wed)],
            vec![NWeekday::new(Some(-1), Weekday::Wed)],
            vec![NWeekday::new(Some(12), Weekday::Sun)],
            vec![NWeekday::new(Some(4), Weekday::Mon)],
        ];
        for i in 0..cases.len() {
            let opts_or_err = parse_rule(cases[i]);
            assert!(opts_or_err.is_ok());
            assert_eq!(opts_or_err.unwrap().by_weekday, opts[i]);
        }
    }

    #[test]
    // #[ignore = "Only for benching"]
    fn bench() {
        let now = std::time::SystemTime::now();
        for _ in 0..1000 {
            // let res = build_rruleset("RRULE:UNTIL=19990404T110000Z;\
            // DTSTART;TZID=America/New_York:19990104T110000Z;FREQ=WEEKLY;BYDAY=TU,WE").unwrap();
            let res = build_rruleset(
                "RRULE:UNTIL=20100404T110000Z;\
                DTSTART;TZID=America/New_York:19990104T110000Z;FREQ=WEEKLY;BYDAY=TU,WE",
            )
            .unwrap();

            // println!("Parsing took: {:?}", now.elapsed().unwrap().as_millis());
            let tmp_now = std::time::SystemTime::now();

            // res.all(50);
            res.all_between(
                UTC.timestamp_millis(915321600000),
                UTC.timestamp_millis(920505600000),
                true,
            )
            .unwrap();
            println!("All took: {:?}", tmp_now.elapsed().unwrap().as_nanos());
        }
        println!("Time took: {:?}", now.elapsed().unwrap().as_millis());
    }

    #[test]
    #[ignore = "`dt_start` should be set, although error message is incorrect."]
    fn parses_rrule_without_dtstart() {
        let s = "FREQ=DAILY;COUNT=7";
        let res = parse_rrule_string_to_properties(s);
        println!("Res: {:?}", res);
        assert!(res.is_ok());
        let res = res.unwrap();
        assert_eq!(res.count, Some(7));
        assert_eq!(res.freq, Frequency::Daily);
        let res = parse_dtstart(s);
        assert!(res.is_ok());
        let res = res.unwrap();
        assert!(chrono::Utc::now().timestamp() - res.timestamp() < 2);

        let res = build_rruleset(s);
        assert!(res.is_ok());
        let occurrences = res.unwrap().all(50).unwrap();
        assert_eq!(occurrences.len(), 7);
        assert!(chrono::Utc::now().timestamp() - occurrences[0].timestamp() < 2);
    }

    #[test]
    fn avoids_infinite_loop() {
        let rrule = "DTSTART:20200427T090000\n\
            FREQ=WEEKLY;UNTIL=20200506T035959Z;BYDAY=FR,MO,TH,TU,WE"
            .parse::<RRule>()
            .unwrap();
        let instances = rrule
            .into_iter()
            .skip_while(|d| *d < chrono::Local::now())
            .take(2);
        assert_eq!(instances.count(), 0);
    }

    #[test]
    fn daytime_savings() {
        let rrule: RRule =
            "DTSTART;TZID=America/Vancouver:20210301T022210\nRRULE:FREQ=DAILY;COUNT=30"
                .parse()
                .unwrap();

        let (dates, error) = rrule.all_with_error(60);
        check_occurrences(
            dates,
            vec![
                "2021-03-01T02:22:10-08:00",
                "2021-03-02T02:22:10-08:00",
                "2021-03-03T02:22:10-08:00",
                "2021-03-04T02:22:10-08:00",
                "2021-03-05T02:22:10-08:00",
                "2021-03-06T02:22:10-08:00",
                "2021-03-07T02:22:10-08:00",
                "2021-03-08T02:22:10-08:00",
                "2021-03-09T02:22:10-08:00",
                "2021-03-10T02:22:10-08:00",
                "2021-03-11T02:22:10-08:00",
                "2021-03-12T02:22:10-08:00",
                "2021-03-13T02:22:10-08:00",
                "2021-03-14T03:22:10-07:00",
                "2021-03-15T02:22:10-07:00",
                "2021-03-16T02:22:10-07:00",
                "2021-03-17T02:22:10-07:00",
                "2021-03-18T02:22:10-07:00",
                "2021-03-19T02:22:10-07:00",
                "2021-03-20T02:22:10-07:00",
                "2021-03-21T02:22:10-07:00",
                "2021-03-22T02:22:10-07:00",
                "2021-03-23T02:22:10-07:00",
                "2021-03-24T02:22:10-07:00",
                "2021-03-25T02:22:10-07:00",
                "2021-03-26T02:22:10-07:00",
                "2021-03-27T02:22:10-07:00",
                "2021-03-28T02:22:10-07:00",
                "2021-03-29T02:22:10-07:00",
                "2021-03-30T02:22:10-07:00",
            ],
        );
        assert!(error.is_none());
    }

    #[test]
    fn rrule_all_fails_with_panic() {
        let res = "DTSTART;VALUE=DATE:20201230T130000\n\
        RRULE:FREQ=MONTHLY;UNTIL=20210825T120000Z;INTERVAL=1;BYDAY=-1WE"
            .parse::<RRuleSet>()
            .unwrap()
            .all(50);
        println!("Res {:?}", res);
    }

    #[test]
    fn rrule_generates_recurring_filter() {
        let dates = "DTSTART;TZID=Europe/Paris:20201214T093000\n\
        RRULE:FREQ=WEEKLY;UNTIL=20210308T083000Z;INTERVAL=2;BYDAY=MO;WKST=MO\n\
        EXDATE;TZID=Europe/Paris:20201228T093000,20210125T093000,20210208T093000"
            .parse::<RRuleSet>()
            .unwrap()
            .all(50)
            .unwrap();
        // This results in following set (minus exdate)
        // [
        //     2020-12-14T09:30:00CET,
        //     2020-12-28T09:30:00CET, // Removed because of exdate
        //     2021-01-11T09:30:00CET,
        //     2021-01-25T09:30:00CET, // Removed because of exdate
        //     2021-02-08T09:30:00CET, // Removed because of exdate
        //     2021-02-22T09:30:00CET,
        //     2021-03-08T09:30:00CET, // same as `UNTIL` but different timezones
        // ]
        check_occurrences(
            dates,
            vec![
                "2020-12-14T09:30:00+01:00",
                "2021-01-11T09:30:00+01:00",
                "2021-02-22T09:30:00+01:00",
                "2021-03-08T09:30:00+01:00",
            ],
        )
    }

    #[test]
    fn test_zulu() {
        let rrule_str = "DTSTART:20210405T150000Z\nRRULE:FREQ=WEEKLY;INTERVAL=1;BYDAY=MO";
        let rrule: RRule = rrule_str.parse().unwrap();
        assert_eq!(rrule.get_properties().freq, Frequency::Weekly);
        assert_eq!(
            rrule.get_properties().by_weekday,
            vec![NWeekday::new(None, Weekday::Mon)]
        );
        assert_eq!(rrule.get_properties().interval, 1);
        assert_eq!(rrule.dt_start, UTC.ymd(2021, 4, 5).and_hms(15, 0, 0));
    }

    #[test]
    fn rrule_daylight_savings() {
        let dates = "DTSTART;TZID=Europe/Paris:20210214T093000\n\
        RRULE:FREQ=WEEKLY;UNTIL=20210508T083000Z;INTERVAL=2;BYDAY=MO;WKST=MO"
            .parse::<RRuleSet>()
            .unwrap()
            .all(50)
            .unwrap();
        check_occurrences(
            dates,
            vec![
                "2021-02-22T09:30:00+01:00",
                "2021-03-08T09:30:00+01:00",
                "2021-03-22T09:30:00+01:00",
                "2021-04-05T09:30:00+02:00", // Switching to daylight saving time.
                "2021-04-19T09:30:00+02:00",
                "2021-05-03T09:30:00+02:00",
            ],
        )
    }
}<|MERGE_RESOLUTION|>--- conflicted
+++ resolved
@@ -1,11 +1,4 @@
-<<<<<<< HEAD
-use crate::{
-    core::{DateTime, RRuleSet},
-    Frequency, NWeekday, RRuleError, RRuleProperties,
-};
-=======
-use crate::{core::DateTime, Frequency, NWeekday, RRule, RRuleError, RRuleProperties, RRuleSet};
->>>>>>> 683e0d0f
+use crate::{core::DateTime, Frequency, NWeekday, RRuleError, RRuleProperties, RRuleSet};
 use chrono::{Datelike, NaiveDate, NaiveDateTime, TimeZone, Timelike, Weekday};
 use chrono_tz::{Tz, UTC};
 use lazy_static::lazy_static;
@@ -833,12 +826,6 @@
     exrule_vals: Vec<RRuleProperties>,
     exdate_vals: Vec<DateTime>,
     dt_start: DateTime,
-<<<<<<< HEAD
-=======
-    // TODO: Why is this field never used?
-    #[allow(dead_code)]
-    tz: Tz,
->>>>>>> 683e0d0f
 }
 
 fn parse_input(s: &str) -> Result<ParsedInput, RRuleError> {
@@ -854,9 +841,7 @@
         match parsed_line.name.to_uppercase().as_str() {
             "RRULE" => {
                 if !parsed_line.params.is_empty() {
-                    return Err(RRuleError::new_parse_err(
-                        "Unsupported RRULE value".to_owned(),
-                    ));
+                    return Err(RRuleError::new_parse_err("Unsupported RRULE value"));
                 }
                 if parsed_line.value.is_empty() {
                     continue;
@@ -866,9 +851,7 @@
             }
             "EXRULE" => {
                 if !parsed_line.params.is_empty() {
-                    return Err(RRuleError::new_parse_err(
-                        "Unsupported EXRULE value".to_owned(),
-                    ));
+                    return Err(RRuleError::new_parse_err("Unsupported EXRULE value"));
                 }
                 if parsed_line.value.is_empty() {
                     continue;
@@ -882,11 +865,7 @@
             "RDATE" => {
                 let matches = match RDATE_RE.captures(line) {
                     Some(m) => m,
-                    None => {
-                        return Err(RRuleError::new_parse_err(
-                            "Invalid RDATE specified".to_owned(),
-                        ))
-                    }
+                    None => return Err(RRuleError::new_parse_err("Invalid RDATE specified")),
                 };
                 let tz: Option<Tz> = match matches.get(1) {
                     Some(tz_str) => Some(parse_timezone(tz_str.as_str())?),
@@ -902,11 +881,7 @@
             "EXDATE" => {
                 let matches = match EXDATE_RE.captures(line) {
                     Some(m) => m,
-                    None => {
-                        return Err(RRuleError::new_parse_err(
-                            "Invalid EXDATE specified".to_owned(),
-                        ))
-                    }
+                    None => return Err(RRuleError::new_parse_err("Invalid EXDATE specified")),
                 };
                 let tz: Option<Tz> = match matches.get(1) {
                     Some(tz_str) => Some(parse_timezone(tz_str.as_str())?),
@@ -976,11 +951,8 @@
 #[cfg(test)]
 mod test {
     use super::*;
-<<<<<<< HEAD
+    use crate::DateFilter;
     use crate::RRule;
-=======
-    use crate::DateFilter;
->>>>>>> 683e0d0f
 
     /// Print and compare 2 lists of dates and panic it they are not the same.
     fn check_occurrences(occurrences: Vec<DateTime>, expected: Vec<&str>) {
